--- conflicted
+++ resolved
@@ -29,7 +29,6 @@
 	github.com/gogo/protobuf v1.3.2 // indirect
 	github.com/golang/protobuf v1.5.2 // indirect
 	github.com/golang/snappy v0.0.4 // indirect
-<<<<<<< HEAD
 	github.com/klauspost/compress v1.15.15 // indirect
 	github.com/kr/pretty v0.2.1 // indirect
 	github.com/kr/text v0.2.0 // indirect
@@ -41,18 +40,10 @@
 	github.com/prometheus/common v0.32.1 // indirect
 	github.com/prometheus/procfs v0.7.3 // indirect
 	golang.org/x/exp v0.0.0-20200513190911-00229845015e // indirect
-	golang.org/x/net v0.0.0-20210525063256-abc453219eb5 // indirect
-	golang.org/x/sys v0.4.0 // indirect
-	google.golang.org/protobuf v1.27.1 // indirect
-=======
 	github.com/google/go-cmp v0.6.0 // indirect
-	github.com/klauspost/compress v1.12.3 // indirect
-	github.com/pkg/errors v0.8.1 // indirect
-	github.com/pmezard/go-difflib v1.0.0 // indirect
 	golang.org/x/net v0.18.0 // indirect
 	golang.org/x/sys v0.14.0 // indirect
 	google.golang.org/protobuf v1.31.0 // indirect
->>>>>>> f7a229f6
 	gopkg.in/yaml.v3 v3.0.1 // indirect
 )
 
